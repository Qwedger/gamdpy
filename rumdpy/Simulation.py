import numpy as np
import numba
import math
from numba import cuda

# rumdpy
import rumdpy as rp

# IO
import h5py


class Simulation():
    """ Class for running a simulation.

    Parameters
    ----------

    configuration : rumdpy.Configuration
        The configuration to simulate.

    interactions : an interaction or list of interactions
        Interactions such as pair potentials, bonds, external fields, etc.

    integrator : an integrator
        The integrator to use for the simulation.

    num_steps : int
        Number of steps to run the simulation. If 0, num_timeblocks and steps_per_timeblock should be set.

    num_timeblocks : int
        Number of timeblocks to run the simulation. If not 0, then steps_per_timeblock should be set.

    steps_per_timeblock : int
        Number of steps per timeblock.

    compute_plan : dict
        A dictionary with the compute plan for the simulation. If None, a default compute plan is used.

    storage : str
        Storage for the simulation output. Can be 'memory' or a filename with extension '.h5'.

    scalar_output : str or int
        How often to save scalar output. If 'default', then a default value is used.

    conf_output : str or None
        If 'default', then a default method is used (logarithmic spacing).
        If None, no configuration output is saved.

    steps_between_momentum_reset : int
        Number of steps between momentum reset. If 'default', then a default value is used.

    compute_stresses : bool
        If True, stresses are computed.

    verbose : bool
        If True, print verbose output.

    timing : bool
        If True, timing information is saved.


    See also
    --------

    :func:`rumdpy.get_default_sim`

    """

    def __init__(self, configuration: rp.Configuration, interactions, integrator,
                 num_steps=0, num_timeblocks=0, steps_per_timeblock=0,
                 compute_plan=None, storage='output.h5', scalar_output: int='default', conf_output='default',
<<<<<<< HEAD
                 steps_between_momentum_reset: int='default', compute_stresses=False, verbose=False, timing=True, 
=======
                 steps_between_momentum_reset: int='default', compute_stresses=False, verbose=False, timing=True,
>>>>>>> b2d8dd64
                 include_simbox_in_output=False, steps_in_kernel_test=1):

        self.configuration = configuration
        if compute_plan == None:
            self.compute_plan = rp.get_default_compute_plan(self.configuration)
        else:
            self.compute_plan = compute_plan

        self.compute_stresses = compute_stresses
        if self.compute_stresses and not configuration.compute_stresses:
            raise ValueError("Configuration must have compute_stresses set as well!")

        # Integrator
        if type(interactions) == list:
            self.interactions = interactions
        else:
            self.interactions = [interactions, ]
        self.integrator = integrator
        self.dt = self.integrator.dt

        if num_timeblocks == 0:
            if num_steps == 0:
                raise ValueError("Either num_steps or num_timeblocks must be non-zero")
            num_timeblocks = 32
            steps_per_timeblock = 2 ** int(math.log2(math.ceil(num_steps / num_timeblocks)))
            num_timeblocks = math.ceil(num_steps / steps_per_timeblock)
            print('num_steps: ', num_steps)
            print('num_blocks: ', num_timeblocks)
            print('steps_per_block: ', steps_per_timeblock)
        elif steps_per_timeblock == 0:
            raise ValueError("If num_timeblocks is non-zero then steps_per_timeblock must be too (num_steps is ignored in this case)")
        # we do not use nsteps if num_timeblocks is non-zero, because it's
        # not guaranteed to be a multiple of the latter
        self.num_blocks = num_timeblocks
        self.current_block = -1

        self.steps_per_block = steps_per_timeblock
        self.storage = storage
        self.timing = timing
        self.steps_in_kernel_test = steps_in_kernel_test

        # Close output object if there
        # Check https://stackoverflow.com/questions/610883/how-to-check-if-an-object-has-an-attribute
        # Create output objects
        if self.storage == 'memory':
            # Creates a memory h5 file with named id(self).h5; id(self) is ensured to be unique
            self.output = h5py.File(f"{id(self)}.h5", "w", driver='core', backing_store=False)
        elif self.storage[-3:] == '.h5':
            # The append is important for repeated istances of sim with same self.storage
            self.output = h5py.File(self.storage, "a")
        else:
            print("Simulation data will not be saved")
        # Save setup info
        self.output.attrs['dt'] = self.dt
        self.output.attrs['simbox_initial'] = self.configuration.simbox.lengths
        if 'ptype' in self.output.keys():
            del self.output['ptype']
        self.output.create_dataset("ptype", data=configuration.ptype, shape=(self.configuration.N), dtype=np.int32)

        # Momentum reset (this should be saved to output, same for sim parameters)
        if steps_between_momentum_reset == 'default':
            steps_between_momentum_reset = 100

        if steps_between_momentum_reset > 0:
            self.momentum_reset = rp.MomentumReset(steps_between_momentum_reset)
        else:
            self.momentum_reset = None

        # Scalar saving
        if scalar_output == 'default':
            scalar_output = 16

        if scalar_output == None or scalar_output == 'none' or scalar_output < 1:
            self.output_calculator = None
        else:
            self.output_calculator = rp.ScalarSaver(configuration=self.configuration, steps_between_output=scalar_output,
                                                    num_timeblocks=num_timeblocks, steps_per_timeblock=steps_per_timeblock,
                                                    output=self.output)

        # Saving of configurations
        if conf_output == 'default':
<<<<<<< HEAD
            self.conf_saver = rp.ConfSaver(self.configuration, num_timeblocks, steps_per_timeblock, storage, include_simbox=include_simbox_in_output)
=======
            self.conf_saver = rp.ConfSaver(configuration=self.configuration, num_timeblocks=num_timeblocks,
                                           steps_per_timeblock=steps_per_timeblock, output=self.output, include_simbox=include_simbox_in_output)
>>>>>>> b2d8dd64
        elif conf_output == None or conf_output == 'none':
            self.conf_saver = None
        else:
            raise RuntimeError('Did not understand conf_output = ', conf_output)

        self.vectors_list = []
        self.scalars_list = []
        self.simbox_data_list = []

        self.JIT_and_test_kernel()

    # __del__ is supposed to work also if __init__ fails. This means you can't use attributed defined in __init__
    # https://www.algorithm.co.il/programming/python-gotchas-1-__del__-is-not-the-opposite-of-__init__/

    def JIT_and_test_kernel(self):
        while True:
            try:
                self.get_kernels_and_params()
                self.integrate = self.make_integrator(self.configuration, self.integrator_kernel, self.interactions_kernel,
                                                self.output_calculator_kernel, self.conf_saver_kernel,
                                                self.momentum_reset_kernel,
                                                self.compute_plan, True)
        
                self.configuration.copy_to_device() # By _not_ copying back to host later we dont change configuration
                self.integrate_self(0.0, self.steps_in_kernel_test)
                break
            except numba.cuda.cudadrv.driver.CudaAPIError as e:
                #print('Failed compute_plan : ', self.compute_plan)
                if self.compute_plan['tp'] > 1:             # Most common problem tp is too big
                    self.compute_plan['tp'] -= 1            # ... so we reduce it and try again
                elif self.compute_plan['gridsync'] == True: # Last resort: turn off gridsync
                    self.compute_plan['gridsync'] = False
                else:
                    print(f'FAILURE. Can not handle cuda error {e}')
                    exit()
                print('Trying adjusted compute_plan :', self.compute_plan)

    def get_kernels_and_params(self, verbose=False):
        # Interactions
        self.interactions_kernel, self.interactions_params = rp.add_interactions_list(self.configuration,
                                                                                      self.interactions,
                                                                                      compute_plan=self.compute_plan,
                                                                                      compute_stresses=self.compute_stresses,
                                                                                      verbose=verbose)

        # Momentum reset 
        if self.momentum_reset != None:
            self.momentum_reset_params = self.momentum_reset.get_params(self.configuration, self.compute_plan)
            self.momentum_reset_kernel = self.momentum_reset.get_kernel(self.configuration, self.compute_plan)
        else:
            self.momentum_reset_kernel = None
            self.momentum_reset_params = (0,)

        # Scalar saving
        if self.output_calculator != None:
            self.output_calculator_params = self.output_calculator.get_params(self.configuration, self.compute_plan)
            self.output_calculator_kernel = self.output_calculator.get_kernel(self.configuration, self.compute_plan)
        else:
            self.output_calculator_kernel = None
            self.output_calculator_params = (0,)

        # Configuration saving
        if self.conf_saver != None:
            self.conf_saver_kernel = self.conf_saver.get_kernel(self.configuration, self.compute_plan)
            self.conf_saver_params = self.conf_saver.get_params(self.configuration, self.compute_plan)
        else:
            self.conf_saver_kernel = None
            self.conf_saver_params = (0,)

        # Integrator
        self.integrator_params = self.integrator.get_params(self.configuration, verbose)
        self.integrator_kernel = self.integrator.get_kernel(self.configuration, self.compute_plan, verbose)

        return

    def update_params(self, verbose=False):
        # Interactions
        _, self.interactions_params = rp.add_interactions_list(self.configuration,
                                                                self.interactions,
                                                                compute_plan=self.compute_plan,
                                                                compute_stresses=self.compute_stresses,
                                                                verbose=verbose)

        # Momentum reset 
        if self.momentum_reset != None:
            self.momentum_reset_params = self.momentum_reset.get_params(self.configuration, self.compute_plan)
            #self.momentum_reset_kernel = self.momentum_reset.get_kernel(self.configuration, self.compute_plan)
        else:
            #self.momentum_reset_kernel = None
            self.momentum_reset_params = (0,)

        # Scalar saving
        if self.output_calculator != None:
            self.output_calculator_params = self.output_calculator.get_params(self.configuration, self.compute_plan)
            #self.output_calculator_kernel = self.output_calculator.get_kernel(self.configuration, self.compute_plan)
        else:
            #self.output_calculator_kernel = None
            self.output_calculator_params = (0,)

        # Configuration saving
        if self.conf_saver != None:
            self.conf_saver_params = self.conf_saver.get_params(self.configuration, self.compute_plan)
            #self.conf_saver_kernel = self.conf_saver.get_kernel(self.configuration, self.compute_plan)
        else:
            #self.conf_saver_kernel = None
            self.conf_saver_params = (0,)

        # Integrator
        self.integrator_params = self.integrator.get_params(self.configuration, verbose)
        #self.integrator_kernel = self.integrator.get_kernel(self.configuration, self.compute_plan, verbose)

        return

    def integrate_self(self, time_zero, steps):
        self.integrate(self.configuration.d_vectors,
                           self.configuration.d_scalars,
                           self.configuration.d_ptype,
                           self.configuration.d_r_im,
                           self.configuration.simbox.d_data,
                           self.interactions_params,
                           self.integrator_params,
                           self.conf_saver_params,
                           self.momentum_reset_params,
                           self.output_calculator_params,
                           np.float32(time_zero),
                           steps)
        return


    def make_integrator(self, configuration, integration_step, compute_interactions, output_calculator_kernel,
                        conf_saver_kernel, momentum_reset_kernel, compute_plan, verbose=True):
        # Unpack parameters from configuration and compute_plan
        D, num_part = configuration.D, configuration.N
        pb, tp, gridsync = [compute_plan[key] for key in ['pb', 'tp', 'gridsync']]
        num_blocks = (num_part - 1) // pb + 1

        if gridsync:
            # Return a kernel that does 'steps' timesteps, using grid.sync to syncronize   
            @cuda.jit
            def integrator(vectors, scalars, ptype, r_im, sim_box, interaction_params, integrator_params,
                           conf_saver_params, momentum_reset_params, output_calculator_params, time_zero, steps):
                grid = cuda.cg.this_grid()
                for step in range(steps):
                    compute_interactions(grid, vectors, scalars, ptype, sim_box, interaction_params)
                    if conf_saver_kernel != None:
                        conf_saver_kernel(grid, vectors, scalars, r_im, sim_box, step, conf_saver_params)
                    grid.sync()
                    time = time_zero + step * integrator_params[0]
                    integration_step(grid, vectors, scalars, r_im, sim_box, integrator_params, time)
                    if momentum_reset_kernel != None:
                        momentum_reset_kernel(grid, vectors, scalars, r_im, sim_box, step, momentum_reset_params)
                    if output_calculator_kernel != None:
                        output_calculator_kernel(grid, vectors, scalars, r_im, sim_box, step, output_calculator_params)

                    grid.sync()
                if conf_saver_kernel != None:
                    conf_saver_kernel(grid, vectors, scalars, r_im, sim_box, steps,
                                      conf_saver_params)  # Save final configuration (if conditions fullfiled)
                return

            return integrator[num_blocks, (pb, tp)]

        else:

            # Return a Python function that does 'steps' timesteps, using kernel calls to syncronize  
            def integrator(vectors, scalars, ptype, r_im, sim_box, interaction_params, integrator_params,
                           conf_saver_params, momentum_reset_params, output_calculator_params, time_zero, steps):
                for step in range(steps):
                    compute_interactions(0, vectors, scalars, ptype, sim_box, interaction_params)
                    if conf_saver_kernel != None:
                        conf_saver_kernel(0, vectors, scalars, r_im, sim_box, step, conf_saver_params)
                    time = time_zero + step * integrator_params[0]
                    integration_step(0, vectors, scalars, r_im, sim_box, integrator_params, time)
                    if output_calculator_kernel != None:
                        output_calculator_kernel(0, vectors, scalars, r_im, sim_box, step, output_calculator_params)
                    if momentum_reset_kernel != None:
                        momentum_reset_kernel(0, vectors, scalars, r_im, sim_box, step, momentum_reset_params)

                if conf_saver_kernel != None:
                    conf_saver_kernel(0, vectors, scalars, r_im, sim_box, steps,
                                      conf_saver_params)  # Save final configuration (if conditions fullfiled)
                return

            return integrator
        return

        # simple run function

    def run(self, verbose=True):
        """ Run the simulation.

        See also
        --------

        :func:`rumdpy.Simulation.timeblocks`

        """
        for _ in self.timeblocks():
            if verbose:
                print(self.status(per_particle=True))
        if verbose:
            print(self.summary())

    # generator for running simulation one block at a time
    def timeblocks(self, num_timeblocks=-1):
        """ Generator for running the simulation one block at a time.

        Parameters
        ----------

        num_timeblocks : int
            Number of blocks to run. If -1, all blocks are run.

        Examples
        --------

        >>> import rumdpy as rp
        >>> sim = rp.get_default_sim()
        >>> for block in sim.timeblocks(num_timeblocks=3):
        ...     print(f'{block=}')  # Replace with code to analyze the current configuration
        block=0
        block=1
        block=2

        See also
        --------

        :func:`rumdpy.Simulation.run`

        """
        if num_timeblocks == -1:
            num_timeblocks = self.num_blocks
        self.last_num_blocks = num_timeblocks
        assert (num_timeblocks <= self.num_blocks)  # Could be made OK with more blocks

        self.configuration.copy_to_device()
        self.vectors_list = []
        self.scalars_list = []
        self.simbox_data_list = []
        self.scalars_t = []

        if self.timing:
            start = cuda.event()
            end = cuda.event()
            start_block = cuda.event()
            end_block = cuda.event()
            block_times = []
            start.record()

        zero = np.float32(0.0)

        for block in range(num_timeblocks):
            if self.timing: start_block.record()
            self.current_block = block
            if self.output_calculator != None:
                self.output_calculator.initialize_before_timeblock()
            self.integrate_self(np.float32(block * self.steps_per_block * self.dt),self.steps_per_block)
            
            self.configuration.copy_to_host()
            self.vectors_list.append(self.configuration.vectors.copy())  # Needed for 3D viz, should use memory/hdf5
            self.scalars_list.append(self.configuration.scalars.copy())  # same
            self.simbox_data_list.append(self.configuration.simbox.lengths.copy())  # same
            #self.scalars_t.append(self.d_output_array.copy_to_host())              # same

            if self.output_calculator != None:
                self.output_calculator.update_at_end_of_timeblock(block)
                #self.output_calculator.initialize_before_timeblock()
            
            if self.conf_saver != None:
                self.conf_saver.update_at_end_of_timeblock(block)

            if self.storage[-3:] == '.h5':
                self.output.flush()

            if self.timing:
                end_block.record()
                end_block.synchronize()
                block_times.append(cuda.event_elapsed_time(start_block, end_block))
            yield block

        # Finalizing run
        if self.timing:
            end.record()
            end.synchronize()

            self.timing_numba = cuda.event_elapsed_time(start, end)
            self.timing_numba_blocks = np.array(block_times)
        self.nbflag = self.interactions[0].nblist.d_nbflag.copy_to_host()
        self.scalars_list = np.array(self.scalars_list)

    def status(self, per_particle=False) -> str:
        """ String with the current status
        Should be executed during the simulation run, see :func:`rumdpy.Simulation.timeblocks`

        Parameters
        ----------

        per_particle : bool
            If True, the values are divided by the number of particles in the configuration.

        Returns
        -------

        str
            A string with the current status of the simulation.

        """
        time = self.current_block * self.steps_per_block * self.dt
        st = f'{time= :<10.3f}'
        for name in self.configuration.sid:
            data = np.sum(self.configuration[name])
            if per_particle:
                data /= self.configuration.N
            st += f'{name}= {data:<10.3f}'
        return st

    def summary(self) -> str:
        """ Returns a summary string of the simulation run.
         Should be called after the simulation has been run,
         see :func:`rumdpy.Simulation.timeblocks` or :func:`rumdpy.Simulation.run`
         """
        if self.timing:
            time_total = self.timing_numba / 1000
            tps_total = self.last_num_blocks * self.steps_per_block / time_total
            time_sim = np.sum(self.timing_numba_blocks) / 1000
            tps_sim = self.last_num_blocks * self.steps_per_block / time_sim

            if self.timing_numba_blocks.shape[0] > 1:
                extratime_firstblock = (self.timing_numba_blocks[0]
                                        - np.mean(self.timing_numba_blocks[1:])) / 1000
                time_sim_minus_extra = time_sim - extratime_firstblock
                tps_sim_minus_extra = self.last_num_blocks * self.steps_per_block / time_sim_minus_extra

        st = f'Particles : {self.configuration.N} \n'
        st += f'Steps : {self.last_num_blocks * self.steps_per_block} \n'
        st += f'nbflag : {self.nbflag} \n'
        if self.timing:
            st += f'Total time (incl. time spent between blocks): {time_total:.2f} s \n'
            st += f'Simulation time : {time_sim:.2f} s \n'
            st += f'Extra time 1.st block (presumably JIT): {extratime_firstblock:.2f} s \n'
            st += f'TPS_total : {tps_total:.2e} \n'
            st += f'TPS_sim : {tps_sim:.2e} \n'
            if self.timing_numba_blocks.shape[0] > 1:
                st += f'TPS_sim_minus_extra : {tps_sim_minus_extra:.2e} \n'
        return st

    def autotune_bruteforce(self, pbs='auto', skins='auto', tps='auto', timesteps=0, repeats=1):
        print('compute_plan :', self.compute_plan)
        if timesteps==0: 
            timesteps = self.steps_per_block
        assert timesteps<=self.steps_per_block
        
        pb = self.compute_plan['pb']
        if pbs=='auto':
            pbs = [pb//2, pb, pb*2]
        if pbs=='default':
            pbs = [pb,]
        print('pbs :', pbs)

        tp = self.compute_plan['tp']
        if tps=='auto': 
            tps = [tp - 3, tp - 2, tp - 1, tp, tp + 1, tp + 2, tp + 3,]
        if tps=='default':
            tps = [tp,]
        print('tps :', tps)

        skin = self.compute_plan['skin']
        if skins=='auto':
            skins = [skin - 0.3, skin - 0.2, skin - 0.1, skin - 0.05, skin, skin + 0.05, skin + 0.1, skin + 0.2, skin + 0.3]
        elif skins=='default':
            skins = [skin, ]
        print('skins :', skins)
            
        
        flag = cuda.config.CUDA_LOW_OCCUPANCY_WARNINGS
        cuda.config.CUDA_LOW_OCCUPANCY_WARNINGS = False
        
        skin_times = []
        total_min_time = 1e9
        for pb in pbs:
            if pb <= 256:
                self.compute_plan['pb'] = pb
                for tp in tps:
                    if tp>0:
                        self.compute_plan['tp'] = tp
                        gridsync = self.compute_plan['gridsync']
                        #print(f'Trying: pb={pb}, tp={tp}')
                        self.JIT_and_test_kernel()
                        # does kernel run without adjustment?
                        if self.compute_plan['tp'] != tp or self.compute_plan['gridsync'] != gridsync: 
                            break
                        #print('Seems to work, so looping over skins...')
                        min_time = 1e9
                        for skin in skins:
                            if skin>0:
                                self.compute_plan['skin'] = skin
                                self.update_params()
                                start = cuda.event()
                                end = cuda.event()
                                start.record()
                                self.configuration.copy_to_device() # By _not_ copying back to host later we dont change configuration
                                for i in range(repeats):
                                    self.integrate_self(0.0, timesteps)
                                end.record()
                                end.synchronize()
                                time_elapsed = cuda.event_elapsed_time(start, end)
                                if time_elapsed < min_time:
                                    min_time = time_elapsed
                                    min_skin = skin
                                skin_times.append(time_elapsed)
                                #print(self.compute_plan['tp'], skin, skin_times[-1])
                        max_TPS = repeats * timesteps / min_time * 1000
                        print(pb, tp, min_skin, min_time, max_TPS)
                    if min_time < total_min_time:
                        total_min_time = min_time
                        total_min_skin = min_skin
                        total_min_pb = pb
                        total_min_tp = tp    

        self.compute_plan['pb'] = total_min_pb
        self.compute_plan['tp'] = total_min_tp
        self.compute_plan['skin'] = total_min_skin
        print('Final compute_plan :', self.compute_plan)
        
        cuda.config.CUDA_LOW_OCCUPANCY_WARNINGS = flag


<|MERGE_RESOLUTION|>--- conflicted
+++ resolved
@@ -70,11 +70,7 @@
     def __init__(self, configuration: rp.Configuration, interactions, integrator,
                  num_steps=0, num_timeblocks=0, steps_per_timeblock=0,
                  compute_plan=None, storage='output.h5', scalar_output: int='default', conf_output='default',
-<<<<<<< HEAD
-                 steps_between_momentum_reset: int='default', compute_stresses=False, verbose=False, timing=True, 
-=======
                  steps_between_momentum_reset: int='default', compute_stresses=False, verbose=False, timing=True,
->>>>>>> b2d8dd64
                  include_simbox_in_output=False, steps_in_kernel_test=1):
 
         self.configuration = configuration
@@ -156,12 +152,8 @@
 
         # Saving of configurations
         if conf_output == 'default':
-<<<<<<< HEAD
-            self.conf_saver = rp.ConfSaver(self.configuration, num_timeblocks, steps_per_timeblock, storage, include_simbox=include_simbox_in_output)
-=======
             self.conf_saver = rp.ConfSaver(configuration=self.configuration, num_timeblocks=num_timeblocks,
                                            steps_per_timeblock=steps_per_timeblock, output=self.output, include_simbox=include_simbox_in_output)
->>>>>>> b2d8dd64
         elif conf_output == None or conf_output == 'none':
             self.conf_saver = None
         else:
