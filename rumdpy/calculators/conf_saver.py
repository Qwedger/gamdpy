import numpy as np
import numba
import math
from numba import cuda, config

import h5py


class ConfSaver():
    """ Runtime_action for saving configurations during timeblock
        - for now only logarithmic saving
    """

<<<<<<< HEAD
    def __init__(self, configuration, num_timeblocks: int, steps_per_timeblock: int, storage: str, include_simbox=False, verbose=False) -> None:
=======
    def __init__(self, configuration, num_timeblocks: int, steps_per_timeblock: int, output, include_simbox=False, verbose=False) -> None:

>>>>>>> b2d8dd64
        self.configuration = configuration
        self.include_simbox = include_simbox

        if type(num_timeblocks) != int or num_timeblocks < 0:
            raise ValueError(f'num_timeblocks ({num_timeblocks}) should be non-negative integer.')
        self.num_timeblocks = num_timeblocks

        if type(steps_per_timeblock) != int or steps_per_timeblock < 0:
            raise ValueError(f'steps_per_timeblock ({steps_per_timeblock}) should be non-negative integer.')
        self.steps_per_timeblock = steps_per_timeblock

        self.output = output

        self.conf_per_block = int(math.log2(self.steps_per_timeblock)) + 2  # Should be user controllable

        self.num_vectors = 2  # 'r' and 'r_im' (for now!)

        self.sid = {"r":0, "r_im":1}

        # Setup output
<<<<<<< HEAD
        if self.storage[-3:] == '.h5':  # Saving in hdf5 format
            with h5py.File(self.storage, "a") as f:
                #f.create_dataset("block", shape=(self.num_blocks, self.conf_per_block, self.num_vectors, self.conf.N, self.conf.D), 
                #                chunks=(1, 1, self.num_vectors, self.conf.N, self.conf.D), dtype=np.float32, compression="gzip")
                ds = f.create_dataset("block", shape=(
                self.num_timeblocks, self.conf_per_block, self.num_vectors, self.configuration.N, self.configuration.D),
                                      chunks=(1, 1, self.num_vectors, self.configuration.N, self.configuration.D),
                                      dtype=np.float32)
                if self.include_simbox:
                    ds_sim_box = f.create_dataset('sim_box', shape=(self.num_timeblocks, self.conf_per_block, self.configuration.simbox.len_sim_box_data))
                f.attrs['vectors_names'] = list(self.sid.keys())
        elif self.storage == 'memory':
            # Setup a dictionary that exactly mirrors hdf5 file, so analysis programs can be the same
            self.output = {}
            self.output['block'] = np.zeros((self.num_timeblocks, self.conf_per_block, self.num_vectors,
                                             self.configuration.N, self.configuration.D), dtype=np.float32)
            #self.output['attrs']['vectors_names'] = list(self.sid.keys()) #LC: at one point should be like this
            if self.include_simbox:
                self.output['sim_box'] = np.zeros((self.num_timeblocks, self.conf_per_block, self.configuration.simbox.len_sim_box_data), dtype=np.float32)
            self.output['vectors_names'] = list(self.sid.keys())
            if verbose:
                print(
                    f'Storing results in memory. Expected footprint  {self.num_timeblocks * self.conf_per_block * self.num_vectors * self.configuration.N * self.configuration.D * 4 / 1024 / 1024:.2f} MB.')
        else:
            print("WARNING: Results will not be stored. To change this use storage='filename.h5' or 'memory'")
=======
        if verbose:
            print(f'Storing results in memory. Expected footprint {self.num_timeblocks * self.conf_per_block * self.num_vectors * self.configuration.N * self.configuration.D * 4 / 1024 / 1024:.2f} MB.')
        if 'block' in self.output.keys():
            del self.output['block']
        self.output.create_dataset("block", shape=(
            self.num_timeblocks, self.conf_per_block, self.num_vectors, self.configuration.N, self.configuration.D),
            chunks=(1, 1, self.num_vectors, self.configuration.N, self.configuration.D), dtype=np.float32)
        self.output.attrs['vectors_names'] = list(self.sid.keys())
>>>>>>> b2d8dd64

        flag = config.CUDA_LOW_OCCUPANCY_WARNINGS
        config.CUDA_LOW_OCCUPANCY_WARNINGS = False
        self.zero_kernel = self.make_zero_kernel()
        config.CUDA_LOW_OCCUPANCY_WARNINGS = flag

    def get_params(self, configuration, compute_plan):
        self.conf_array = np.zeros((self.conf_per_block, self.num_vectors, self.configuration.N, self.configuration.D),
                                   dtype=np.float32)
        self.d_conf_array = cuda.to_device(self.conf_array)

        if self.include_simbox:
            self.sim_box_output_array = np.zeros((self.conf_per_block, self.configuration.simbox.len_sim_box_data), dtype=np.float32)
            self.d_sim_box_output_array = cuda.to_device(self.sim_box_output_array)
<<<<<<< HEAD

=======
>>>>>>> b2d8dd64
            return (self.d_conf_array, self.d_sim_box_output_array)
        else:
            return (self.d_conf_array,)

    def make_zero_kernel(self):
        # Unpack parameters from configuration and compute_plan
        D, num_part = self.configuration.D, self.configuration.N
        pb = 32
        num_blocks = (num_part - 1) // pb + 1

        def zero_kernel(array):
            Nx, Ny, Nz, Nw = array.shape
            global_id = cuda.grid(1)

            if global_id < Nz:  # particles
                for i in range(Nx):
                    for j in range(Ny):
                        for k in range(Nw):
                            array[i, j, global_id, k] = numba.float32(0.0)

        zero_kernel = cuda.jit(zero_kernel)
        return zero_kernel[num_blocks, pb]

    def update_at_end_of_timeblock(self, block: int):
<<<<<<< HEAD
        if self.storage[-3:] == '.h5':
            with h5py.File(self.storage, "a") as f:
                f['block'][block, :] = self.d_conf_array.copy_to_host()
                if self.include_simbox:
                    f['sim_box'][block, :] = self.d_sim_box_output_array.copy_to_host()
        elif self.storage == 'memory':
            self.output['block'][block, :] = self.d_conf_array.copy_to_host()
            if self.include_simbox:
                self.output['sim_box'][block, :] = self.d_sim_box_output_array.copy_to_host()
=======
        self.output['block'][block, :] = self.d_conf_array.copy_to_host()
>>>>>>> b2d8dd64
        self.zero_kernel(self.d_conf_array)

    def get_kernel(self, configuration, compute_plan, verbose=False):
        # Unpack parameters from configuration and compute_plan
        D, num_part = configuration.D, configuration.N
        pb, tp, gridsync = [compute_plan[key] for key in ['pb', 'tp', 'gridsync']]
        num_blocks = (num_part - 1) // pb + 1
        sim_box_array_length = configuration.simbox.len_sim_box_data
        include_simbox = self.include_simbox
<<<<<<< HEAD
=======

>>>>>>> b2d8dd64
        # Unpack indices for scalars to be compiled into kernel  
        r_id, = [configuration.vectors.indices[key] for key in ['r', ]]

        def kernel(grid, vectors, scalars, r_im, sim_box, step, conf_saver_params):
            if include_simbox:
                conf_array, sim_box_output_array = conf_saver_params
            else:
                conf_array, = conf_saver_params

            Flag = False
            if step == 0:
                Flag = True
                save_index = 0
            else:
                b = np.int32(math.log2(np.float32(step)))
                c = 2 ** b
                if step == c:
                    Flag = True
                    save_index = b + 1

            if Flag:
                global_id, my_t = cuda.grid(2)
                if global_id < num_part and my_t == 0:
                    for k in range(D):
                        conf_array[save_index, 0, global_id, k] = vectors[r_id][global_id, k]
                        conf_array[save_index, 1, global_id, k] = np.float32(r_im[global_id, k])
                    if include_simbox and global_id == 0:
                        for k in range(sim_box_array_length):
                            sim_box_output_array[save_index, k] = sim_box[k]
            return

        kernel = cuda.jit(device=gridsync)(kernel)

        if gridsync:
            return kernel  # return device function
        else:
            return kernel[num_blocks, (pb, 1)]  # return kernel, incl. launch parameters<|MERGE_RESOLUTION|>--- conflicted
+++ resolved
@@ -11,12 +11,8 @@
         - for now only logarithmic saving
     """
 
-<<<<<<< HEAD
-    def __init__(self, configuration, num_timeblocks: int, steps_per_timeblock: int, storage: str, include_simbox=False, verbose=False) -> None:
-=======
     def __init__(self, configuration, num_timeblocks: int, steps_per_timeblock: int, output, include_simbox=False, verbose=False) -> None:
 
->>>>>>> b2d8dd64
         self.configuration = configuration
         self.include_simbox = include_simbox
 
@@ -37,33 +33,6 @@
         self.sid = {"r":0, "r_im":1}
 
         # Setup output
-<<<<<<< HEAD
-        if self.storage[-3:] == '.h5':  # Saving in hdf5 format
-            with h5py.File(self.storage, "a") as f:
-                #f.create_dataset("block", shape=(self.num_blocks, self.conf_per_block, self.num_vectors, self.conf.N, self.conf.D), 
-                #                chunks=(1, 1, self.num_vectors, self.conf.N, self.conf.D), dtype=np.float32, compression="gzip")
-                ds = f.create_dataset("block", shape=(
-                self.num_timeblocks, self.conf_per_block, self.num_vectors, self.configuration.N, self.configuration.D),
-                                      chunks=(1, 1, self.num_vectors, self.configuration.N, self.configuration.D),
-                                      dtype=np.float32)
-                if self.include_simbox:
-                    ds_sim_box = f.create_dataset('sim_box', shape=(self.num_timeblocks, self.conf_per_block, self.configuration.simbox.len_sim_box_data))
-                f.attrs['vectors_names'] = list(self.sid.keys())
-        elif self.storage == 'memory':
-            # Setup a dictionary that exactly mirrors hdf5 file, so analysis programs can be the same
-            self.output = {}
-            self.output['block'] = np.zeros((self.num_timeblocks, self.conf_per_block, self.num_vectors,
-                                             self.configuration.N, self.configuration.D), dtype=np.float32)
-            #self.output['attrs']['vectors_names'] = list(self.sid.keys()) #LC: at one point should be like this
-            if self.include_simbox:
-                self.output['sim_box'] = np.zeros((self.num_timeblocks, self.conf_per_block, self.configuration.simbox.len_sim_box_data), dtype=np.float32)
-            self.output['vectors_names'] = list(self.sid.keys())
-            if verbose:
-                print(
-                    f'Storing results in memory. Expected footprint  {self.num_timeblocks * self.conf_per_block * self.num_vectors * self.configuration.N * self.configuration.D * 4 / 1024 / 1024:.2f} MB.')
-        else:
-            print("WARNING: Results will not be stored. To change this use storage='filename.h5' or 'memory'")
-=======
         if verbose:
             print(f'Storing results in memory. Expected footprint {self.num_timeblocks * self.conf_per_block * self.num_vectors * self.configuration.N * self.configuration.D * 4 / 1024 / 1024:.2f} MB.')
         if 'block' in self.output.keys():
@@ -72,7 +41,6 @@
             self.num_timeblocks, self.conf_per_block, self.num_vectors, self.configuration.N, self.configuration.D),
             chunks=(1, 1, self.num_vectors, self.configuration.N, self.configuration.D), dtype=np.float32)
         self.output.attrs['vectors_names'] = list(self.sid.keys())
->>>>>>> b2d8dd64
 
         flag = config.CUDA_LOW_OCCUPANCY_WARNINGS
         config.CUDA_LOW_OCCUPANCY_WARNINGS = False
@@ -87,10 +55,6 @@
         if self.include_simbox:
             self.sim_box_output_array = np.zeros((self.conf_per_block, self.configuration.simbox.len_sim_box_data), dtype=np.float32)
             self.d_sim_box_output_array = cuda.to_device(self.sim_box_output_array)
-<<<<<<< HEAD
-
-=======
->>>>>>> b2d8dd64
             return (self.d_conf_array, self.d_sim_box_output_array)
         else:
             return (self.d_conf_array,)
@@ -115,19 +79,7 @@
         return zero_kernel[num_blocks, pb]
 
     def update_at_end_of_timeblock(self, block: int):
-<<<<<<< HEAD
-        if self.storage[-3:] == '.h5':
-            with h5py.File(self.storage, "a") as f:
-                f['block'][block, :] = self.d_conf_array.copy_to_host()
-                if self.include_simbox:
-                    f['sim_box'][block, :] = self.d_sim_box_output_array.copy_to_host()
-        elif self.storage == 'memory':
-            self.output['block'][block, :] = self.d_conf_array.copy_to_host()
-            if self.include_simbox:
-                self.output['sim_box'][block, :] = self.d_sim_box_output_array.copy_to_host()
-=======
         self.output['block'][block, :] = self.d_conf_array.copy_to_host()
->>>>>>> b2d8dd64
         self.zero_kernel(self.d_conf_array)
 
     def get_kernel(self, configuration, compute_plan, verbose=False):
@@ -137,10 +89,7 @@
         num_blocks = (num_part - 1) // pb + 1
         sim_box_array_length = configuration.simbox.len_sim_box_data
         include_simbox = self.include_simbox
-<<<<<<< HEAD
-=======
 
->>>>>>> b2d8dd64
         # Unpack indices for scalars to be compiled into kernel  
         r_id, = [configuration.vectors.indices[key] for key in ['r', ]]
 
