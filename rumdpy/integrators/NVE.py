import numpy as np
import numba
import rumdpy as rp
from numba import cuda
import math

class NVE():
    """Total energy conserving integrator

    Use the Leap-frog algorithm to integrate the equations of motion:

    .. math::
        v(t+dt/2) &= v(t-dt/2) + f(t) dt / m

        r(t+dt) &= r(t) + v(t+dt/2) dt


    Parameters
    ----------

    dt : float
        Time step for the integration.

    """
    def __init__(self, dt):
        self.dt = dt
  
    def get_params(self, configuration, interactions_params, verbose=False):
        dt = np.float32(self.dt)
        return (dt,)

<<<<<<< HEAD
    def get_kernel(self, configuration, compute_plan, interactions_kernel, verbose=False):
=======
    def get_kernel(self, configuration, compute_plan, compute_flags, verbose=False):
>>>>>>> 8d772ad0

        # Unpack parameters from configuration and compute_plan
        D, num_part = configuration.D, configuration.N
        pb, tp, gridsync = [compute_plan[key] for key in ['pb', 'tp', 'gridsync']] 
        num_blocks = (num_part - 1) // pb + 1

        if verbose:
            print(f'Generating NVE kernel for {num_part} particles in {D} dimensions:')
            print(f'\tpb: {pb}, tp:{tp}, num_blocks:{num_blocks}')
            print(f'\tNumber (virtual) particles: {num_blocks * pb}')
            print(f'\tNumber of threads {num_blocks * pb * tp}')

        # Unpack indices for vectors and scalars
        r_id, v_id, f_id = [configuration.vectors.indices[key] for key in ['r', 'v', 'f']]
        m_id, k_id, fsq_id = [configuration.sid[key] for key in ['m', 'k', 'fsq']]     
        
        # JIT compile functions to be compiled into kernel
        apply_PBC = numba.njit(configuration.simbox.apply_PBC)

        compute_k = compute_flags['k']
        compute_fsq = compute_flags['fsq']
   
        def step(grid, vectors, scalars, r_im, sim_box, integrator_params, time, ptype):
            """ Make one NVE timestep using Leap-frog
                Kernel configuration: [num_blocks, (pb, tp)]
            """
            
            # Unpack parameters. MUST be compatible with get_params() above
            dt, = integrator_params

            global_id, my_t = cuda.grid(2)
            if global_id < num_part and my_t == 0:
                my_r = vectors[r_id][global_id]
                my_v = vectors[v_id][global_id]
                my_f = vectors[f_id][global_id]
                my_m = scalars[global_id][m_id]
                if compute_k:
                    my_k = numba.float32(0.0)  # Kinetic energy
                if compute_fsq:
                    my_fsq = numba.float32(0.0)  # force squared

                for k in range(D):
                    if compute_fsq:
                        my_fsq += my_f[k] * my_f[k]
                    v_mean = numba.float32(0.0)

                    # square before mean to get KE, part 1
                    #my_k += numba.float32(0.25) * my_m * my_v[k] * my_v[k]

                    v_mean += my_v[k]  # v(t-dt/2)
                    my_v[k] += my_f[k] / my_m * dt
                    v_mean += my_v[k]  # v(t+dt/2)
                    v_mean /= numba.float32(2.0)  # v(t) = (v(t-dt/2) + v(t+dt/2))/2
                    # square before mean,part 2
                    #my_k += numba.float32(0.25) * my_m * my_v[k] * my_v[k]

                    #  Basic: square the mean velocity
                    if compute_k:
                        my_k += numba.float32(0.5) * my_m * v_mean * v_mean

                    my_r[k] += my_v[k] * dt

                apply_PBC(my_r, r_im[global_id], sim_box)

                if compute_k:
                    scalars[global_id][k_id] = my_k
                if compute_fsq:
                    scalars[global_id][fsq_id] = my_fsq
            return

        step = cuda.jit(device=gridsync)(step)

        if gridsync:
            return step  # return device function
        else:
            return step[num_blocks, (pb, 1)]  # return kernel, incl. launch parameters
        <|MERGE_RESOLUTION|>--- conflicted
+++ resolved
@@ -29,11 +29,7 @@
         dt = np.float32(self.dt)
         return (dt,)
 
-<<<<<<< HEAD
-    def get_kernel(self, configuration, compute_plan, interactions_kernel, verbose=False):
-=======
-    def get_kernel(self, configuration, compute_plan, compute_flags, verbose=False):
->>>>>>> 8d772ad0
+    def get_kernel(self, configuration, compute_plan, compute_flags, interactions_kernel, verbose=False):
 
         # Unpack parameters from configuration and compute_plan
         D, num_part = configuration.D, configuration.N
